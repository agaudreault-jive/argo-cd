--- conflicted
+++ resolved
@@ -23,7 +23,6 @@
 
 Read the [RBAC documentation](../rbac.md#fine-grained-permissions-for-updatedelete-action) for more detailed inforamtion.
 
-<<<<<<< HEAD
 ### Default `resource.exclusions` configurations
 
 Argo CD manifest now contains a default configuration for `resource.exclusions` in the `argocd-cm` to exclude resources that
@@ -40,7 +39,7 @@
 The default `resource.exclusions` can be overridden or removed in the configMap to preserve the v2 behavior.
 
 Read the [Declarative Setup](../declarative-setup.md) for more detailed information to configre `resource.exclusions`.
-=======
+
 ## Other changes
 
 ### Using `cluster.inClusterEnabled: "false"`
@@ -52,5 +51,4 @@
 Application, it will not delete the previously managed resources.
 
 It is recommended to perform any cleanup or migration to existing in-cluster Application before upgrading
-when in-cluster is disabled. To perform cleanup post-migration, the in-cluster will need to be enabled temporarily.
->>>>>>> 8f285a5d
+when in-cluster is disabled. To perform cleanup post-migration, the in-cluster will need to be enabled temporarily.