package controller

import (
	"context"
	"encoding/json"
	"errors"
	"fmt"
	"reflect"
	"strings"
	goSync "sync"
	"time"

	v1 "k8s.io/api/core/v1"

	"github.com/argoproj/gitops-engine/pkg/diff"
	"github.com/argoproj/gitops-engine/pkg/health"
	"github.com/argoproj/gitops-engine/pkg/sync"
	hookutil "github.com/argoproj/gitops-engine/pkg/sync/hook"
	"github.com/argoproj/gitops-engine/pkg/sync/ignore"
	resourceutil "github.com/argoproj/gitops-engine/pkg/sync/resource"
	"github.com/argoproj/gitops-engine/pkg/sync/syncwaves"
	kubeutil "github.com/argoproj/gitops-engine/pkg/utils/kube"
	log "github.com/sirupsen/logrus"
	metav1 "k8s.io/apimachinery/pkg/apis/meta/v1"
	"k8s.io/apimachinery/pkg/apis/meta/v1/unstructured"
	"k8s.io/apimachinery/pkg/runtime/schema"
	"k8s.io/apimachinery/pkg/types"
	"k8s.io/client-go/tools/cache"

	"github.com/argoproj/argo-cd/v2/common"
	statecache "github.com/argoproj/argo-cd/v2/controller/cache"
	"github.com/argoproj/argo-cd/v2/controller/metrics"
	"github.com/argoproj/argo-cd/v2/pkg/apis/application/v1alpha1"
	appclientset "github.com/argoproj/argo-cd/v2/pkg/client/clientset/versioned"
	"github.com/argoproj/argo-cd/v2/reposerver/apiclient"
	"github.com/argoproj/argo-cd/v2/util/argo"
	argodiff "github.com/argoproj/argo-cd/v2/util/argo/diff"
	appstatecache "github.com/argoproj/argo-cd/v2/util/cache/appstate"
	"github.com/argoproj/argo-cd/v2/util/db"
	"github.com/argoproj/argo-cd/v2/util/gpg"
	"github.com/argoproj/argo-cd/v2/util/io"
	"github.com/argoproj/argo-cd/v2/util/settings"
	"github.com/argoproj/argo-cd/v2/util/stats"
)

var (
	CompareStateRepoError = errors.New("failed to get repo objects")
)

type resourceInfoProviderStub struct {
}

func (r *resourceInfoProviderStub) IsNamespaced(_ schema.GroupKind) (bool, error) {
	return false, nil
}

type managedResource struct {
	Target          *unstructured.Unstructured
	Live            *unstructured.Unstructured
	Diff            diff.DiffResult
	Group           string
	Version         string
	Kind            string
	Namespace       string
	Name            string
	Hook            bool
	ResourceVersion string
}

// AppStateManager defines methods which allow to compare application spec and actual application state.
type AppStateManager interface {
	CompareAppState(app *v1alpha1.Application, project *v1alpha1.AppProject, revisions []string, sources []v1alpha1.ApplicationSource, noCache bool, noRevisionCache bool, localObjects []string, hasMultipleSources bool) (*comparisonResult, error)
	SyncAppState(app *v1alpha1.Application, state *v1alpha1.OperationState)
	GetRepoObjs(app *v1alpha1.Application, sources []v1alpha1.ApplicationSource, appLabelKey string, revisions []string, noCache, noRevisionCache, verifySignature bool, proj *v1alpha1.AppProject) ([]*unstructured.Unstructured, []*apiclient.ManifestResponse, error)
}

// comparisonResult holds the state of an application after the reconciliation
type comparisonResult struct {
	syncStatus           *v1alpha1.SyncStatus
	healthStatus         *v1alpha1.HealthStatus
	resources            []v1alpha1.ResourceStatus
	managedResources     []managedResource
	reconciliationResult sync.ReconciliationResult
	diffConfig           argodiff.DiffConfig
	appSourceType        v1alpha1.ApplicationSourceType
	// appSourceTypes stores the SourceType for each application source under sources field
	appSourceTypes []v1alpha1.ApplicationSourceType
	// timings maps phases of comparison to the duration it took to complete (for statistical purposes)
	timings            map[string]time.Duration
	diffResultList     *diff.DiffResultList
	hasPostDeleteHooks bool
}

func (res *comparisonResult) GetSyncStatus() *v1alpha1.SyncStatus {
	return res.syncStatus
}

func (res *comparisonResult) GetHealthStatus() *v1alpha1.HealthStatus {
	return res.healthStatus
}

// appStateManager allows to compare applications to git
type appStateManager struct {
	metricsServer         *metrics.MetricsServer
	db                    db.ArgoDB
	settingsMgr           *settings.SettingsManager
	appclientset          appclientset.Interface
	projInformer          cache.SharedIndexInformer
	kubectl               kubeutil.Kubectl
	repoClientset         apiclient.Clientset
	liveStateCache        statecache.LiveStateCache
	cache                 *appstatecache.Cache
	namespace             string
	statusRefreshTimeout  time.Duration
	resourceTracking      argo.ResourceTracking
	persistResourceHealth bool
	repoErrorCache        goSync.Map
	repoErrorGracePeriod  time.Duration
	serverSideDiff        bool
}

// GetRepoObjs will generate the manifests for the given application delegating the
// task to the repo-server. It returns the list of generated manifests as unstructured
// objects. It also returns the full response from all calls to the repo server as the
// second argument.
func (m *appStateManager) GetRepoObjs(app *v1alpha1.Application, sources []v1alpha1.ApplicationSource, appLabelKey string, revisions []string, noCache, noRevisionCache, verifySignature bool, proj *v1alpha1.AppProject) ([]*unstructured.Unstructured, []*apiclient.ManifestResponse, error) {
	ts := stats.NewTimingStats()
	helmRepos, err := m.db.ListHelmRepositories(context.Background())
	if err != nil {
		return nil, nil, fmt.Errorf("failed to list Helm repositories: %w", err)
	}
	permittedHelmRepos, err := argo.GetPermittedRepos(proj, helmRepos)
	if err != nil {
		return nil, nil, fmt.Errorf("failed to get permitted Helm repositories for project %q: %w", proj.Name, err)
	}

	ts.AddCheckpoint("repo_ms")
	helmRepositoryCredentials, err := m.db.GetAllHelmRepositoryCredentials(context.Background())
	if err != nil {
		return nil, nil, fmt.Errorf("failed to get Helm credentials: %w", err)
	}
	permittedHelmCredentials, err := argo.GetPermittedReposCredentials(proj, helmRepositoryCredentials)
	if err != nil {
		return nil, nil, fmt.Errorf("failed to get permitted Helm credentials for project %q: %w", proj.Name, err)
	}

	enabledSourceTypes, err := m.settingsMgr.GetEnabledSourceTypes()
	if err != nil {
		return nil, nil, fmt.Errorf("failed to get enabled source types: %w", err)
	}
	ts.AddCheckpoint("plugins_ms")

	kustomizeSettings, err := m.settingsMgr.GetKustomizeSettings()
	if err != nil {
		return nil, nil, fmt.Errorf("failed to get Kustomize settings: %w", err)
	}

	helmOptions, err := m.settingsMgr.GetHelmSettings()
	if err != nil {
		return nil, nil, fmt.Errorf("failed to get Helm settings: %w", err)
	}

	ts.AddCheckpoint("build_options_ms")
	serverVersion, apiResources, err := m.liveStateCache.GetVersionsInfo(app.Spec.Destination.Server)
	if err != nil {
		return nil, nil, fmt.Errorf("failed to get cluster version for cluster %q: %w", app.Spec.Destination.Server, err)
	}
	conn, repoClient, err := m.repoClientset.NewRepoServerClient()
	if err != nil {
		return nil, nil, fmt.Errorf("failed to connect to repo server: %w", err)
	}
	defer io.Close(conn)

	manifestInfos := make([]*apiclient.ManifestResponse, 0)
	targetObjs := make([]*unstructured.Unstructured, 0)

	// Store the map of all sources having ref field into a map for applications with sources field
	refSources, err := argo.GetRefSources(context.Background(), app.Spec, m.db)
	if err != nil {
		return nil, nil, fmt.Errorf("failed to get ref sources: %v", err)
	}

	for i, source := range sources {
		if len(revisions) < len(sources) || revisions[i] == "" {
			revisions[i] = source.TargetRevision
		}
		ts.AddCheckpoint("helm_ms")
		repo, err := m.db.GetRepository(context.Background(), source.RepoURL)
		if err != nil {
			return nil, nil, fmt.Errorf("failed to get repo %q: %w", source.RepoURL, err)
		}
		kustomizeOptions, err := kustomizeSettings.GetOptions(source)
		if err != nil {
			return nil, nil, fmt.Errorf("failed to get Kustomize options for source %d of %d: %w", i+1, len(sources), err)
		}

		ts.AddCheckpoint("version_ms")
		log.Debugf("Generating Manifest for source %s revision %s", source, revisions[i])
		manifestInfo, err := repoClient.GenerateManifest(context.Background(), &apiclient.ManifestRequest{
			Repo:               repo,
			Repos:              permittedHelmRepos,
			Revision:           revisions[i],
			NoCache:            noCache,
			NoRevisionCache:    noRevisionCache,
			AppLabelKey:        appLabelKey,
			AppName:            app.InstanceName(m.namespace),
			Namespace:          app.Spec.Destination.Namespace,
			ApplicationSource:  &source,
			KustomizeOptions:   kustomizeOptions,
			KubeVersion:        serverVersion,
			ApiVersions:        argo.APIResourcesToStrings(apiResources, true),
			VerifySignature:    verifySignature,
			HelmRepoCreds:      permittedHelmCredentials,
			TrackingMethod:     string(argo.GetTrackingMethod(m.settingsMgr)),
			EnabledSourceTypes: enabledSourceTypes,
			HelmOptions:        helmOptions,
			HasMultipleSources: app.Spec.HasMultipleSources(),
			RefSources:         refSources,
			ProjectName:        proj.Name,
			ProjectSourceRepos: proj.Spec.SourceRepos,
		})
		if err != nil {
			return nil, nil, fmt.Errorf("failed to generate manifest for source %d of %d: %w", i+1, len(sources), err)
		}

		targetObj, err := unmarshalManifests(manifestInfo.Manifests)

		if err != nil {
			return nil, nil, fmt.Errorf("failed to unmarshal manifests for source %d of %d: %w", i+1, len(sources), err)
		}
		targetObjs = append(targetObjs, targetObj...)

		manifestInfos = append(manifestInfos, manifestInfo)
	}

	ts.AddCheckpoint("unmarshal_ms")
	logCtx := log.WithField("application", app.QualifiedName())
	for k, v := range ts.Timings() {
		logCtx = logCtx.WithField(k, v.Milliseconds())
	}
	logCtx = logCtx.WithField("time_ms", time.Since(ts.StartTime).Milliseconds())
	logCtx.Info("GetRepoObjs stats")
	return targetObjs, manifestInfos, nil
}

func unmarshalManifests(manifests []string) ([]*unstructured.Unstructured, error) {
	targetObjs := make([]*unstructured.Unstructured, 0)
	for _, manifest := range manifests {
		obj, err := v1alpha1.UnmarshalToUnstructured(manifest)
		if err != nil {
			return nil, err
		}
		targetObjs = append(targetObjs, obj)
	}
	return targetObjs, nil
}

func DeduplicateTargetObjects(
	namespace string,
	objs []*unstructured.Unstructured,
	infoProvider kubeutil.ResourceInfoProvider,
) ([]*unstructured.Unstructured, []v1alpha1.ApplicationCondition, error) {

	targetByKey := make(map[kubeutil.ResourceKey][]*unstructured.Unstructured)
	for i := range objs {
		obj := objs[i]
		if obj == nil {
			continue
		}
		isNamespaced := kubeutil.IsNamespacedOrUnknown(infoProvider, obj.GroupVersionKind().GroupKind())
		if !isNamespaced {
			obj.SetNamespace("")
		} else if obj.GetNamespace() == "" {
			obj.SetNamespace(namespace)
		}
		key := kubeutil.GetResourceKey(obj)
		if key.Name == "" && obj.GetGenerateName() != "" {
			key.Name = fmt.Sprintf("%s%d", obj.GetGenerateName(), i)
		}
		targetByKey[key] = append(targetByKey[key], obj)
	}
	conditions := make([]v1alpha1.ApplicationCondition, 0)
	result := make([]*unstructured.Unstructured, 0)
	for key, targets := range targetByKey {
		if len(targets) > 1 {
			now := metav1.Now()
			conditions = append(conditions, v1alpha1.ApplicationCondition{
				Type:               v1alpha1.ApplicationConditionRepeatedResourceWarning,
				Message:            fmt.Sprintf("Resource %s appeared %d times among application resources.", key.String(), len(targets)),
				LastTransitionTime: &now,
			})
		}
		result = append(result, targets[len(targets)-1])
	}

	return result, conditions, nil
}

// getComparisonSettings will return the system level settings related to the
// diff/normalization process.
func (m *appStateManager) getComparisonSettings() (string, map[string]v1alpha1.ResourceOverride, *settings.ResourcesFilter, error) {
	resourceOverrides, err := m.settingsMgr.GetResourceOverrides()
	if err != nil {
		return "", nil, nil, err
	}
	appLabelKey, err := m.settingsMgr.GetAppInstanceLabelKey()
	if err != nil {
		return "", nil, nil, err
	}
	resFilter, err := m.settingsMgr.GetResourcesFilter()
	if err != nil {
		return "", nil, nil, err
	}
	return appLabelKey, resourceOverrides, resFilter, nil
}

// verifyGnuPGSignature verifies the result of a GnuPG operation for a given git
// revision.
func verifyGnuPGSignature(revision string, project *v1alpha1.AppProject, manifestInfo *apiclient.ManifestResponse) []v1alpha1.ApplicationCondition {
	now := metav1.Now()
	conditions := make([]v1alpha1.ApplicationCondition, 0)
	// We need to have some data in the verification result to parse, otherwise there was no signature
	if manifestInfo.VerifyResult != "" {
		verifyResult := gpg.ParseGitCommitVerification(manifestInfo.VerifyResult)
		switch verifyResult.Result {
		case gpg.VerifyResultGood:
			// This is the only case we allow to sync to, but we need to make sure signing key is allowed
			validKey := false
			for _, k := range project.Spec.SignatureKeys {
				if gpg.KeyID(k.KeyID) == gpg.KeyID(verifyResult.KeyID) && gpg.KeyID(k.KeyID) != "" {
					validKey = true
					break
				}
			}
			if !validKey {
				msg := fmt.Sprintf("Found good signature made with %s key %s, but this key is not allowed in AppProject",
					verifyResult.Cipher, verifyResult.KeyID)
				conditions = append(conditions, v1alpha1.ApplicationCondition{Type: v1alpha1.ApplicationConditionComparisonError, Message: msg, LastTransitionTime: &now})
			}
		case gpg.VerifyResultInvalid:
			msg := fmt.Sprintf("Found signature made with %s key %s, but verification result was invalid: '%s'",
				verifyResult.Cipher, verifyResult.KeyID, verifyResult.Message)
			conditions = append(conditions, v1alpha1.ApplicationCondition{Type: v1alpha1.ApplicationConditionComparisonError, Message: msg, LastTransitionTime: &now})
		default:
			msg := fmt.Sprintf("Could not verify commit signature on revision '%s', check logs for more information.", revision)
			conditions = append(conditions, v1alpha1.ApplicationCondition{Type: v1alpha1.ApplicationConditionComparisonError, Message: msg, LastTransitionTime: &now})
		}
	} else {
		msg := fmt.Sprintf("Target revision %s in Git is not signed, but a signature is required", revision)
		conditions = append(conditions, v1alpha1.ApplicationCondition{Type: v1alpha1.ApplicationConditionComparisonError, Message: msg, LastTransitionTime: &now})
	}

	return conditions
}

func isManagedNamespace(ns *unstructured.Unstructured, app *v1alpha1.Application) bool {
	return ns != nil && ns.GetKind() == kubeutil.NamespaceKind && ns.GetName() == app.Spec.Destination.Namespace && app.Spec.SyncPolicy != nil && app.Spec.SyncPolicy.ManagedNamespaceMetadata != nil
}

// CompareAppState compares application git state to the live app state, using the specified
// revision and supplied source. If revision or overrides are empty, then compares against
// revision and overrides in the app spec.
func (m *appStateManager) CompareAppState(app *v1alpha1.Application, project *v1alpha1.AppProject, revisions []string, sources []v1alpha1.ApplicationSource, noCache bool, noRevisionCache bool, localManifests []string, hasMultipleSources bool) (*comparisonResult, error) {
	ts := stats.NewTimingStats()
	appLabelKey, resourceOverrides, resFilter, err := m.getComparisonSettings()

	ts.AddCheckpoint("settings_ms")

	// return unknown comparison result if basic comparison settings cannot be loaded
	if err != nil {
		if hasMultipleSources {
			return &comparisonResult{
				syncStatus: &v1alpha1.SyncStatus{
					ComparedTo: v1alpha1.ComparedTo{Destination: app.Spec.Destination, Sources: sources, IgnoreDifferences: app.Spec.IgnoreDifferences},
					Status:     v1alpha1.SyncStatusCodeUnknown,
					Revisions:  revisions,
				},
				healthStatus: &v1alpha1.HealthStatus{Status: health.HealthStatusUnknown},
			}, nil
		} else {
			return &comparisonResult{
				syncStatus: &v1alpha1.SyncStatus{
					ComparedTo: v1alpha1.ComparedTo{Source: sources[0], Destination: app.Spec.Destination, IgnoreDifferences: app.Spec.IgnoreDifferences},
					Status:     v1alpha1.SyncStatusCodeUnknown,
					Revision:   revisions[0],
				},
				healthStatus: &v1alpha1.HealthStatus{Status: health.HealthStatusUnknown},
			}, nil
		}
	}

	// When signature keys are defined in the project spec, we need to verify the signature on the Git revision
	verifySignature := false
	if project.Spec.SignatureKeys != nil && len(project.Spec.SignatureKeys) > 0 && gpg.IsGPGEnabled() {
		verifySignature = true
	}

	// do best effort loading live and target state to present as much information about app state as possible
	failedToLoadObjs := false
	conditions := make([]v1alpha1.ApplicationCondition, 0)

	logCtx := log.WithField("application", app.QualifiedName())
	logCtx.Infof("Comparing app state (cluster: %s, namespace: %s)", app.Spec.Destination.Server, app.Spec.Destination.Namespace)

	var targetObjs []*unstructured.Unstructured
	now := metav1.Now()

	var manifestInfos []*apiclient.ManifestResponse
	targetNsExists := false

	if len(localManifests) == 0 {
		// If the length of revisions is not same as the length of sources,
		// we take the revisions from the sources directly for all the sources.
		if len(revisions) != len(sources) {
			revisions = make([]string, 0)
			for _, source := range sources {
				revisions = append(revisions, source.TargetRevision)
			}
		}

		targetObjs, manifestInfos, err = m.GetRepoObjs(app, sources, appLabelKey, revisions, noCache, noRevisionCache, verifySignature, project)
		if err != nil {
			targetObjs = make([]*unstructured.Unstructured, 0)
			msg := fmt.Sprintf("Failed to load target state: %s", err.Error())
			conditions = append(conditions, v1alpha1.ApplicationCondition{Type: v1alpha1.ApplicationConditionComparisonError, Message: msg, LastTransitionTime: &now})
			if firstSeen, ok := m.repoErrorCache.Load(app.Name); ok {
				if time.Since(firstSeen.(time.Time)) <= m.repoErrorGracePeriod && !noRevisionCache {
					// if first seen is less than grace period and it's not a Level 3 comparison,
					// ignore error and short circuit
					logCtx.Debugf("Ignoring repo error %v, already encountered error in grace period", err.Error())
					return nil, CompareStateRepoError
				}
			} else if !noRevisionCache {
				logCtx.Debugf("Ignoring repo error %v, new occurrence", err.Error())
				m.repoErrorCache.Store(app.Name, time.Now())
				return nil, CompareStateRepoError
			}
			failedToLoadObjs = true
		} else {
			m.repoErrorCache.Delete(app.Name)
		}
	} else {
		// Prevent applying local manifests for now when signature verification is enabled
		// This is also enforced on API level, but as a last resort, we also enforce it here
		if gpg.IsGPGEnabled() && verifySignature {
			msg := "Cannot use local manifests when signature verification is required"
			targetObjs = make([]*unstructured.Unstructured, 0)
			conditions = append(conditions, v1alpha1.ApplicationCondition{Type: v1alpha1.ApplicationConditionComparisonError, Message: msg, LastTransitionTime: &now})
			failedToLoadObjs = true
		} else {
			targetObjs, err = unmarshalManifests(localManifests)
			if err != nil {
				targetObjs = make([]*unstructured.Unstructured, 0)
				msg := fmt.Sprintf("Failed to load local manifests: %s", err.Error())
				conditions = append(conditions, v1alpha1.ApplicationCondition{Type: v1alpha1.ApplicationConditionComparisonError, Message: msg, LastTransitionTime: &now})
				failedToLoadObjs = true
			}
		}
		// empty out manifestInfoMap
		manifestInfos = make([]*apiclient.ManifestResponse, 0)
	}
	ts.AddCheckpoint("git_ms")

	var infoProvider kubeutil.ResourceInfoProvider
	infoProvider, err = m.liveStateCache.GetClusterCache(app.Spec.Destination.Server)
	if err != nil {
		infoProvider = &resourceInfoProviderStub{}
	}
	targetObjs, dedupConditions, err := DeduplicateTargetObjects(app.Spec.Destination.Namespace, targetObjs, infoProvider)
	if err != nil {
		msg := fmt.Sprintf("Failed to deduplicate target state: %s", err.Error())
		conditions = append(conditions, v1alpha1.ApplicationCondition{Type: v1alpha1.ApplicationConditionComparisonError, Message: msg, LastTransitionTime: &now})
	}
	conditions = append(conditions, dedupConditions...)
	for i := len(targetObjs) - 1; i >= 0; i-- {
		targetObj := targetObjs[i]
		gvk := targetObj.GroupVersionKind()
		if resFilter.IsExcludedResource(gvk.Group, gvk.Kind, app.Spec.Destination.Server) {
			targetObjs = append(targetObjs[:i], targetObjs[i+1:]...)
			conditions = append(conditions, v1alpha1.ApplicationCondition{
				Type:               v1alpha1.ApplicationConditionExcludedResourceWarning,
				Message:            fmt.Sprintf("Resource %s/%s %s is excluded in the settings", gvk.Group, gvk.Kind, targetObj.GetName()),
				LastTransitionTime: &now,
			})
		}

		// If we reach this path, this means that a namespace has been both defined in Git, as well in the
		// application's managedNamespaceMetadata. We want to ensure that this manifest is the one being used instead
		// of what is present in managedNamespaceMetadata.
		if isManagedNamespace(targetObj, app) {
			targetNsExists = true
		}
	}
	ts.AddCheckpoint("dedup_ms")

	liveObjByKey, err := m.liveStateCache.GetManagedLiveObjs(app, targetObjs)
	if err != nil {
		liveObjByKey = make(map[kubeutil.ResourceKey]*unstructured.Unstructured)
		msg := fmt.Sprintf("Failed to load live state: %s", err.Error())
		conditions = append(conditions, v1alpha1.ApplicationCondition{Type: v1alpha1.ApplicationConditionComparisonError, Message: msg, LastTransitionTime: &now})
		failedToLoadObjs = true
	}

	logCtx.Debugf("Retrieved live manifests")

	// filter out all resources which are not permitted in the application project
	for k, v := range liveObjByKey {
		permitted, err := project.IsLiveResourcePermitted(v, app.Spec.Destination.Server, app.Spec.Destination.Name, func(project string) ([]*v1alpha1.Cluster, error) {
			clusters, err := m.db.GetProjectClusters(context.TODO(), project)
			if err != nil {
				return nil, fmt.Errorf("failed to get clusters for project %q: %v", project, err)
			}
			return clusters, nil
		})

		if err != nil {
			msg := fmt.Sprintf("Failed to check if live resource %q is permitted in project %q: %s", k.String(), app.Spec.Project, err.Error())
			conditions = append(conditions, v1alpha1.ApplicationCondition{Type: v1alpha1.ApplicationConditionComparisonError, Message: msg, LastTransitionTime: &now})
			failedToLoadObjs = true
			continue
		}

		if !permitted {
			logCtx.Debugf("Filtering out resource %q", k.String())
			delete(liveObjByKey, k)
		}
	}

	trackingMethod := argo.GetTrackingMethod(m.settingsMgr)

	for _, liveObj := range liveObjByKey {
		if liveObj != nil {
			appInstanceName := m.resourceTracking.GetAppName(liveObj, appLabelKey, trackingMethod)
			if appInstanceName != "" && appInstanceName != app.InstanceName(m.namespace) {
				fqInstanceName := strings.ReplaceAll(appInstanceName, "_", "/")
				conditions = append(conditions, v1alpha1.ApplicationCondition{
					Type:               v1alpha1.ApplicationConditionSharedResourceWarning,
					Message:            fmt.Sprintf("%s/%s is part of applications %s and %s", liveObj.GetKind(), liveObj.GetName(), app.QualifiedName(), fqInstanceName),
					LastTransitionTime: &now,
				})
			}

			// For the case when a namespace is managed with `managedNamespaceMetadata` AND it has resource tracking
			// enabled (e.g. someone manually adds resource tracking labels or annotations), we need to do some
			// bookkeeping in order to prevent the managed namespace from being pruned.
			//
			// Live namespaces which are managed namespaces (i.e. application namespaces which are managed with
			// CreateNamespace=true and has non-nil managedNamespaceMetadata) will (usually) not have a corresponding
			// entry in source control. In order for the namespace not to risk being pruned, we'll need to generate a
			// namespace which we can compare the live namespace with. For that, we'll do the same as is done in
			// gitops-engine, the difference here being that we create a managed namespace which is only used for comparison.
			//
			// targetNsExists == true implies that it already exists as a target, so no need to add the namespace to the
			// targetObjs array.
			if isManagedNamespace(liveObj, app) && !targetNsExists {
				nsSpec := &v1.Namespace{TypeMeta: metav1.TypeMeta{APIVersion: "v1", Kind: kubeutil.NamespaceKind}, ObjectMeta: metav1.ObjectMeta{Name: liveObj.GetName()}}
				managedNs, err := kubeutil.ToUnstructured(nsSpec)

				if err != nil {
					conditions = append(conditions, v1alpha1.ApplicationCondition{Type: v1alpha1.ApplicationConditionComparisonError, Message: err.Error(), LastTransitionTime: &now})
					failedToLoadObjs = true
					continue
				}

				// No need to care about the return value here, we just want the modified managedNs
				_, err = syncNamespace(m.resourceTracking, appLabelKey, trackingMethod, app.Name, app.Spec.SyncPolicy)(managedNs, liveObj)
				if err != nil {
					conditions = append(conditions, v1alpha1.ApplicationCondition{Type: v1alpha1.ApplicationConditionComparisonError, Message: err.Error(), LastTransitionTime: &now})
					failedToLoadObjs = true
				} else {
					targetObjs = append(targetObjs, managedNs)
				}
			}
		}
	}
	hasPostDeleteHooks := false
	for _, obj := range targetObjs {
		if isPostDeleteHook(obj) {
			hasPostDeleteHooks = true
		}
	}

	reconciliation := sync.Reconcile(targetObjs, liveObjByKey, app.Spec.Destination.Namespace, infoProvider)
	ts.AddCheckpoint("live_ms")

	compareOptions, err := m.settingsMgr.GetResourceCompareOptions()
	if err != nil {
		log.Warnf("Could not get compare options from ConfigMap (assuming defaults): %v", err)
		compareOptions = settings.GetDefaultDiffOptions()
	}
	manifestRevisions := make([]string, 0)

	for _, manifestInfo := range manifestInfos {
		manifestRevisions = append(manifestRevisions, manifestInfo.Revision)
	}

	serverSideDiff := m.serverSideDiff ||
		resourceutil.HasAnnotationOption(app, common.AnnotationCompareOptions, "ServerSideDiff=true")

	// This allows turning SSD off for a given app if it is enabled at the
	// controller level
	if resourceutil.HasAnnotationOption(app, common.AnnotationCompareOptions, "ServerSideDiff=false") {
		serverSideDiff = false
	}

	useDiffCache := useDiffCache(noCache, manifestInfos, sources, app, manifestRevisions, m.statusRefreshTimeout, serverSideDiff, logCtx)

	diffConfigBuilder := argodiff.NewDiffConfigBuilder().
		WithDiffSettings(app.Spec.IgnoreDifferences, resourceOverrides, compareOptions.IgnoreAggregatedRoles).
		WithTracking(appLabelKey, string(trackingMethod))

<<<<<<< HEAD
	logCtx.Tracef("Diff builder with cache? %v", !noCache)
	if noCache {
		diffConfigBuilder.WithNoCache()
=======
	if useDiffCache {
		diffConfigBuilder.WithCache(m.cache, app.InstanceName(m.namespace))
>>>>>>> 7e80f1e8
	} else {
		diffConfigBuilder.WithNoCache()
	}

	if resourceutil.HasAnnotationOption(app, common.AnnotationCompareOptions, "IncludeMutationWebhook=true") {
		diffConfigBuilder.WithIgnoreMutationWebhook(false)
	}

	gvkParser, err := m.getGVKParser(app.Spec.Destination.Server)
	if err != nil {
		conditions = append(conditions, v1alpha1.ApplicationCondition{Type: v1alpha1.ApplicationConditionUnknownError, Message: err.Error(), LastTransitionTime: &now})
	}
	diffConfigBuilder.WithGVKParser(gvkParser)
	diffConfigBuilder.WithManager(common.ArgoCDSSAManager)

	diffConfigBuilder.WithServerSideDiff(serverSideDiff)

	if serverSideDiff {
		resourceOps, cleanup, err := m.getResourceOperations(app.Spec.Destination.Server)
		if err != nil {
			log.Errorf("CompareAppState error getting resource operations: %s", err)
			conditions = append(conditions, v1alpha1.ApplicationCondition{Type: v1alpha1.ApplicationConditionUnknownError, Message: err.Error(), LastTransitionTime: &now})
		}
		defer cleanup()
		diffConfigBuilder.WithServerSideDryRunner(diff.NewK8sServerSideDryRunner(resourceOps))
	}

	// enable structured merge diff if application syncs with server-side apply
	if app.Spec.SyncPolicy != nil && app.Spec.SyncPolicy.SyncOptions.HasOption("ServerSideApply=true") {
		diffConfigBuilder.WithStructuredMergeDiff(true)
	}

	// it is necessary to ignore the error at this point to avoid creating duplicated
	// application conditions as argo.StateDiffs will validate this diffConfig again.
	diffConfig, _ := diffConfigBuilder.Build()

	diffResults, err := argodiff.StateDiffs(reconciliation.Live, reconciliation.Target, diffConfig)
	if err != nil {
		diffResults = &diff.DiffResultList{}
		failedToLoadObjs = true
		msg := fmt.Sprintf("Failed to compare desired state to live state: %s", err.Error())
		conditions = append(conditions, v1alpha1.ApplicationCondition{Type: v1alpha1.ApplicationConditionComparisonError, Message: msg, LastTransitionTime: &now})
	}
	logCtx.Tracef("Diff results modified? %v", diffResults.Modified)
	ts.AddCheckpoint("diff_ms")

	syncCode := v1alpha1.SyncStatusCodeSynced
	managedResources := make([]managedResource, len(reconciliation.Target))
	resourceSummaries := make([]v1alpha1.ResourceStatus, len(reconciliation.Target))
	for i, targetObj := range reconciliation.Target {
		liveObj := reconciliation.Live[i]
		obj := liveObj
		if obj == nil {
			obj = targetObj
		}
		if obj == nil {
			continue
		}
		gvk := obj.GroupVersionKind()

		isSelfReferencedObj := m.isSelfReferencedObj(liveObj, targetObj, app.GetName(), appLabelKey, trackingMethod)

		resState := v1alpha1.ResourceStatus{
			Namespace:       obj.GetNamespace(),
			Name:            obj.GetName(),
			Kind:            gvk.Kind,
			Version:         gvk.Version,
			Group:           gvk.Group,
			Hook:            isHook(obj),
			RequiresPruning: targetObj == nil && liveObj != nil && isSelfReferencedObj,
		}
		if targetObj != nil {
			resState.SyncWave = int64(syncwaves.Wave(targetObj))
		}

		var diffResult diff.DiffResult
		if i < len(diffResults.Diffs) {
			diffResult = diffResults.Diffs[i]
		} else {
			diffResult = diff.DiffResult{Modified: false, NormalizedLive: []byte("{}"), PredictedLive: []byte("{}")}
		}

		// For the case when a namespace is managed with `managedNamespaceMetadata` AND it has resource tracking
		// enabled (e.g. someone manually adds resource tracking labels or annotations), we need to do some
		// bookkeeping in order to ensure that it's not considered `OutOfSync` (since it does not exist in source
		// control).
		//
		// This is in addition to the bookkeeping we do (see `isManagedNamespace` and its references) to prevent said
		// namespace from being pruned.
		isManagedNs := isManagedNamespace(targetObj, app) && liveObj == nil

		if resState.Hook || ignore.Ignore(obj) || (targetObj != nil && hookutil.Skip(targetObj)) || !isSelfReferencedObj {
			// For resource hooks, skipped resources or objects that may have
			// been created by another controller with annotations copied from
			// the source object, don't store sync status, and do not affect
			// overall sync status
		} else if !isManagedNs && (diffResult.Modified || targetObj == nil || liveObj == nil) {
			// Set resource state to OutOfSync since one of the following is true:
			// * target and live resource are different
			// * target resource not defined and live resource is extra
			// * target resource present but live resource is missing
			resState.Status = v1alpha1.SyncStatusCodeOutOfSync
			// we ignore the status if the obj needs pruning AND we have the annotation
			needsPruning := targetObj == nil && liveObj != nil
			if !(needsPruning && resourceutil.HasAnnotationOption(obj, common.AnnotationCompareOptions, "IgnoreExtraneous")) {
				syncCode = v1alpha1.SyncStatusCodeOutOfSync
			}
		} else {
			resState.Status = v1alpha1.SyncStatusCodeSynced
		}
		// set unknown status to all resource that are not permitted in the app project
		isNamespaced, err := m.liveStateCache.IsNamespaced(app.Spec.Destination.Server, gvk.GroupKind())
		if !project.IsGroupKindPermitted(gvk.GroupKind(), isNamespaced && err == nil) {
			resState.Status = v1alpha1.SyncStatusCodeUnknown
		}

		if isNamespaced && obj.GetNamespace() == "" {
			conditions = append(conditions, v1alpha1.ApplicationCondition{Type: v1alpha1.ApplicationConditionInvalidSpecError, Message: fmt.Sprintf("Namespace for %s %s is missing.", obj.GetName(), gvk.String()), LastTransitionTime: &now})
		}

		// we can't say anything about the status if we were unable to get the target objects
		if failedToLoadObjs {
			resState.Status = v1alpha1.SyncStatusCodeUnknown
		}

		resourceVersion := ""
		if liveObj != nil {
			resourceVersion = liveObj.GetResourceVersion()
		}
		managedResources[i] = managedResource{
			Name:            resState.Name,
			Namespace:       resState.Namespace,
			Group:           resState.Group,
			Kind:            resState.Kind,
			Version:         resState.Version,
			Live:            liveObj,
			Target:          targetObj,
			Diff:            diffResult,
			Hook:            resState.Hook,
			ResourceVersion: resourceVersion,
		}
		resourceSummaries[i] = resState
	}

	if failedToLoadObjs {
		syncCode = v1alpha1.SyncStatusCodeUnknown
	} else if app.HasChangedManagedNamespaceMetadata() {
		syncCode = v1alpha1.SyncStatusCodeOutOfSync
	}
	var revision string

	if !hasMultipleSources && len(manifestRevisions) > 0 {
		revision = manifestRevisions[0]
	}
	var syncStatus v1alpha1.SyncStatus
	if hasMultipleSources {
		syncStatus = v1alpha1.SyncStatus{
			ComparedTo: v1alpha1.ComparedTo{
				Destination:       app.Spec.Destination,
				Sources:           sources,
				IgnoreDifferences: app.Spec.IgnoreDifferences,
			},
			Status:    syncCode,
			Revisions: manifestRevisions,
		}
	} else {
		syncStatus = v1alpha1.SyncStatus{
			ComparedTo: v1alpha1.ComparedTo{
				Destination:       app.Spec.Destination,
				Source:            app.Spec.GetSource(),
				IgnoreDifferences: app.Spec.IgnoreDifferences,
			},
			Status:   syncCode,
			Revision: revision,
		}
	}

	ts.AddCheckpoint("sync_ms")

	healthStatus, err := setApplicationHealth(managedResources, resourceSummaries, resourceOverrides, app, m.persistResourceHealth)
	if err != nil {
		conditions = append(conditions, v1alpha1.ApplicationCondition{Type: v1alpha1.ApplicationConditionComparisonError, Message: fmt.Sprintf("error setting app health: %s", err.Error()), LastTransitionTime: &now})
	}
	logCtx.Tracef("Health status: %v", *healthStatus)

	// Git has already performed the signature verification via its GPG interface, and the result is available
	// in the manifest info received from the repository server. We now need to form our opinion about the result
	// and stop processing if we do not agree about the outcome.
	for _, manifestInfo := range manifestInfos {
		if gpg.IsGPGEnabled() && verifySignature && manifestInfo != nil {
			conditions = append(conditions, verifyGnuPGSignature(manifestInfo.Revision, project, manifestInfo)...)
		}
	}

	compRes := comparisonResult{
		syncStatus:           &syncStatus,
		healthStatus:         healthStatus,
		resources:            resourceSummaries,
		managedResources:     managedResources,
		reconciliationResult: reconciliation,
		diffConfig:           diffConfig,
		diffResultList:       diffResults,
		hasPostDeleteHooks:   hasPostDeleteHooks,
	}

	if hasMultipleSources {
		for _, manifestInfo := range manifestInfos {
			compRes.appSourceTypes = append(compRes.appSourceTypes, v1alpha1.ApplicationSourceType(manifestInfo.SourceType))
		}
	} else {
		for _, manifestInfo := range manifestInfos {
			compRes.appSourceType = v1alpha1.ApplicationSourceType(manifestInfo.SourceType)
			break
		}
	}

	app.Status.SetConditions(conditions, map[v1alpha1.ApplicationConditionType]bool{
		v1alpha1.ApplicationConditionComparisonError:         true,
		v1alpha1.ApplicationConditionSharedResourceWarning:   true,
		v1alpha1.ApplicationConditionRepeatedResourceWarning: true,
		v1alpha1.ApplicationConditionExcludedResourceWarning: true,
	})
	ts.AddCheckpoint("health_ms")
	compRes.timings = ts.Timings()
	return &compRes, nil
}

// useDiffCache will determine if the diff should be calculated based
// on the existing live state cache or not.
func useDiffCache(noCache bool, manifestInfos []*apiclient.ManifestResponse, sources []v1alpha1.ApplicationSource, app *v1alpha1.Application, manifestRevisions []string, statusRefreshTimeout time.Duration, serverSideDiff bool, log *log.Entry) bool {

	if noCache {
		log.WithField("useDiffCache", "false").Debug("noCache is true")
		return false
	}
	refreshType, refreshRequested := app.IsRefreshRequested()
	if refreshRequested {
		log.WithField("useDiffCache", "false").Debugf("refresh type %s requested", string(refreshType))
		return false
	}
	// serverSideDiff should still use cache even if status is expired.
	// This is an attempt to avoid hitting k8s API server too frequently during
	// app refresh with serverSideDiff is enabled. If there are negative side
	// effects identified with this approach, the serverSideDiff should be removed
	// from this condition.
	if app.Status.Expired(statusRefreshTimeout) && !serverSideDiff {
		log.WithField("useDiffCache", "false").Debug("app.status.expired")
		return false
	}

	if len(manifestInfos) != len(sources) {
		log.WithField("useDiffCache", "false").Debug("manifestInfos len != sources len")
		return false
	}

	revisionChanged := !reflect.DeepEqual(app.Status.GetRevisions(), manifestRevisions)
	if revisionChanged {
		log.WithField("useDiffCache", "false").Debug("revisionChanged")
		return false
	}

	currentSpec := app.BuildComparedToStatus()
	specChanged := !reflect.DeepEqual(app.Status.Sync.ComparedTo, currentSpec)
	if specChanged {
		log.WithField("useDiffCache", "false").Debug("specChanged")
		return false
	}

	log.WithField("useDiffCache", "true").Debug("using diff cache")
	return true
}

func (m *appStateManager) persistRevisionHistory(
	app *v1alpha1.Application,
	revision string,
	source v1alpha1.ApplicationSource,
	revisions []string,
	sources []v1alpha1.ApplicationSource,
	hasMultipleSources bool,
	startedAt metav1.Time,
	initiatedBy v1alpha1.OperationInitiator,
) error {
	var nextID int64
	if len(app.Status.History) > 0 {
		nextID = app.Status.History.LastRevisionHistory().ID + 1
	}

	if hasMultipleSources {
		app.Status.History = append(app.Status.History, v1alpha1.RevisionHistory{
			DeployedAt:      metav1.NewTime(time.Now().UTC()),
			DeployStartedAt: &startedAt,
			ID:              nextID,
			Sources:         sources,
			Revisions:       revisions,
			InitiatedBy:     initiatedBy,
		})
	} else {
		app.Status.History = append(app.Status.History, v1alpha1.RevisionHistory{
			Revision:        revision,
			DeployedAt:      metav1.NewTime(time.Now().UTC()),
			DeployStartedAt: &startedAt,
			ID:              nextID,
			Source:          source,
			InitiatedBy:     initiatedBy,
		})
	}

	app.Status.History = app.Status.History.Trunc(app.Spec.GetRevisionHistoryLimit())

	patch, err := json.Marshal(map[string]map[string][]v1alpha1.RevisionHistory{
		"status": {
			"history": app.Status.History,
		},
	})
	if err != nil {
		return fmt.Errorf("error marshaling revision history patch: %w", err)
	}
	_, err = m.appclientset.ArgoprojV1alpha1().Applications(app.Namespace).Patch(context.Background(), app.Name, types.MergePatchType, patch, metav1.PatchOptions{})
	return err
}

// NewAppStateManager creates new instance of AppStateManager
func NewAppStateManager(
	db db.ArgoDB,
	appclientset appclientset.Interface,
	repoClientset apiclient.Clientset,
	namespace string,
	kubectl kubeutil.Kubectl,
	settingsMgr *settings.SettingsManager,
	liveStateCache statecache.LiveStateCache,
	projInformer cache.SharedIndexInformer,
	metricsServer *metrics.MetricsServer,
	cache *appstatecache.Cache,
	statusRefreshTimeout time.Duration,
	resourceTracking argo.ResourceTracking,
	persistResourceHealth bool,
	repoErrorGracePeriod time.Duration,
	serverSideDiff bool,
) AppStateManager {
	return &appStateManager{
		liveStateCache:        liveStateCache,
		cache:                 cache,
		db:                    db,
		appclientset:          appclientset,
		kubectl:               kubectl,
		repoClientset:         repoClientset,
		namespace:             namespace,
		settingsMgr:           settingsMgr,
		projInformer:          projInformer,
		metricsServer:         metricsServer,
		statusRefreshTimeout:  statusRefreshTimeout,
		resourceTracking:      resourceTracking,
		persistResourceHealth: persistResourceHealth,
		repoErrorGracePeriod:  repoErrorGracePeriod,
		serverSideDiff:        serverSideDiff,
	}
}

// isSelfReferencedObj returns whether the given obj is managed by the application
// according to the values of the tracking id (aka app instance value) annotation.
// It returns true when all of the properties of the tracking id (app name, namespace,
// group and kind) match the properties of the live object, or if the tracking method
// used does not provide the required properties for matching.
// Reference: https://github.com/argoproj/argo-cd/issues/8683
func (m *appStateManager) isSelfReferencedObj(live, config *unstructured.Unstructured, appName, appLabelKey string, trackingMethod v1alpha1.TrackingMethod) bool {
	if live == nil {
		return true
	}

	// If tracking method doesn't contain required metadata for this check,
	// we are not able to determine and just assume the object to be managed.
	if trackingMethod == argo.TrackingMethodLabel {
		return true
	}

	// config != nil is the best-case scenario for constructing an accurate
	// Tracking ID. `config` is the "desired state" (from git/helm/etc.).
	// Using the desired state is important when there is an ApiGroup upgrade.
	// When upgrading, the comparison must be made with the new tracking ID.
	// Example:
	//     live resource annotation will be:
	//        ingress-app:extensions/Ingress:default/some-ingress
	//     when it should be:
	//        ingress-app:networking.k8s.io/Ingress:default/some-ingress
	// More details in: https://github.com/argoproj/argo-cd/pull/11012
	var aiv argo.AppInstanceValue
	if config != nil {
		aiv = argo.UnstructuredToAppInstanceValue(config, appName, "")
		return isSelfReferencedObj(live, aiv)
	}

	// If config is nil then compare the live resource with the value
	// of the annotation. In this case, in order to validate if obj is
	// managed by this application, the values from the annotation have
	// to match the properties from the live object. Cluster scoped objects
	// carry the app's destination namespace in the tracking annotation,
	// but are unique in GVK + name combination.
	appInstance := m.resourceTracking.GetAppInstance(live, appLabelKey, trackingMethod)
	if appInstance != nil {
		return isSelfReferencedObj(live, *appInstance)
	}
	return true
}

// isSelfReferencedObj returns true if the given Tracking ID (`aiv`) matches
// the given object. It returns false when the ID doesn't match. This sometimes
// happens when a tracking label or annotation gets accidentally copied to a
// different resource.
func isSelfReferencedObj(obj *unstructured.Unstructured, aiv argo.AppInstanceValue) bool {
	return (obj.GetNamespace() == aiv.Namespace || obj.GetNamespace() == "") &&
		obj.GetName() == aiv.Name &&
		obj.GetObjectKind().GroupVersionKind().Group == aiv.Group &&
		obj.GetObjectKind().GroupVersionKind().Kind == aiv.Kind
}<|MERGE_RESOLUTION|>--- conflicted
+++ resolved
@@ -609,14 +609,9 @@
 		WithDiffSettings(app.Spec.IgnoreDifferences, resourceOverrides, compareOptions.IgnoreAggregatedRoles).
 		WithTracking(appLabelKey, string(trackingMethod))
 
-<<<<<<< HEAD
-	logCtx.Tracef("Diff builder with cache? %v", !noCache)
-	if noCache {
-		diffConfigBuilder.WithNoCache()
-=======
+	logCtx.Tracef("Diff builder with cache? %v", useDiffCache)
 	if useDiffCache {
 		diffConfigBuilder.WithCache(m.cache, app.InstanceName(m.namespace))
->>>>>>> 7e80f1e8
 	} else {
 		diffConfigBuilder.WithNoCache()
 	}
