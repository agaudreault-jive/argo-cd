--- conflicted
+++ resolved
@@ -18,10 +18,6 @@
   ${helm_execute} \
   >> ./chart/upstream_orig.yaml
 
-<<<<<<< HEAD
-sed -e 's/check inter 1s/check inter 3s/' ./chart/upstream_orig.yaml >> ./chart/upstream.yaml && rm ./chart/upstream_orig.yaml
-=======
 sed -e 's/check inter 1s/check inter 3s/' ./chart/upstream_orig.yaml >> ./chart/upstream.yaml && rm ./chart/upstream_orig.yaml
 sed -i 's/timeout server 30s/timeout server 6m/' ./chart/upstream.yaml
-sed -i 's/timeout client 30s/timeout client 6m/' ./chart/upstream.yaml
->>>>>>> 20d56730
+sed -i 's/timeout client 30s/timeout client 6m/' ./chart/upstream.yaml